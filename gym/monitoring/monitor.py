--- conflicted
+++ resolved
@@ -153,10 +153,7 @@
         seeds = self.env.seed(seed)
         if not isinstance(seeds, list):
             logger.warn('env.seed returned unexpected result: %s (should be a list of ints)', seeds)
-<<<<<<< HEAD
-=======
-
->>>>>>> 618eecc4
+
         self.seeds = seeds
 
     def flush(self, force=False):
