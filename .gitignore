--- conflicted
+++ resolved
@@ -29,14 +29,10 @@
 rllab_mujoco
 
 tutorial/*.html
-<<<<<<< HEAD
 
 # IDE files
-.idea/
-=======
 .eggs
 .tox
 
 # PyCharm project files
-.idea
->>>>>>> b3749535
+.idea